--- conflicted
+++ resolved
@@ -29,50 +29,40 @@
             NotImplementedError("This is an abstract base class. Should not be called.")
         )
 
-<<<<<<< HEAD
     def _eval(self, points, weights=None, args=None):
-        """Evaluates the function at the passed points and updates nr_of_evals
-
-        Args:
-            points (torch.tensor): Integration points
-            weights (torch.tensor, optional): Integration weights. Defaults to None.
-            args (list or tuple, optional): Any arguments required by the function. Defaults to None.
-        """
-        if args is None:
-            args = ()
-        if weights is None:
-            result = self._fn(points, *args)
-        else:
-            result = weights*self._fn(points, *args)
-        self._nr_of_fevals += len(points)
-        if type(result) != torch.Tensor:
-=======
-    def _eval(self, points):
         """Call evaluate_integrand to evaluate self._fn function at the passed points and update self._nr_of_evals
 
         Args:
             points (backend tensor): Integration points
+            weights (backend tensor, optional): Integration weights. Defaults to None.
+            args (list or tuple, optional): Any arguments required by the function. Defaults to None.
         """
-        result, num_points = self.evaluate_integrand(self._fn, points)
+        result, num_points = self.evaluate_integrand(self._fn, points,weights=weights,args=args)
         self._nr_of_fevals += num_points
         return result
 
     @staticmethod
-    def evaluate_integrand(fn, points):
+    def evaluate_integrand(fn, points, weights=None,args=None):
         """Evaluate the integrand function at the passed points
 
         Args:
             fn (function): Integrand function
             points (backend tensor): Integration points
+            weights (backend tensor, optional): Integration weights. Defaults to None.
+            args (list or tuple, optional): Any arguments required by the function. Defaults to None.
 
         Returns:
             backend tensor: Integrand function output
             int: Number of evaluated points
         """
         num_points = points.shape[0]
-        result = fn(points)
+        
+        if args is None:
+            args = ()
+        
+        result = fn(points, *args)
+        
         if infer_backend(result) != infer_backend(points):
->>>>>>> e0d82657
             warnings.warn(
                 "The passed function's return value has a different numerical backend than the passed points. Will try to convert. Note that this may be slow as it results in memory transfers between CPU and GPU, if torchquad uses the GPU."
             )
@@ -86,17 +76,18 @@
                 f"where first dimension matches length of passed elements. "
             )
 
+        if weights is not None:
+            result *= weights
+            
         return result, num_points
 
     @staticmethod
     def _check_inputs(dim=None, N=None, integration_domain=None):
         """Used to check input validity
-
         Args:
             dim (int, optional): Dimensionality of function to integrate. Defaults to None.
             N (int, optional): Total number of integration points. Defaults to None.
             integration_domain (list or backend tensor, optional): Integration domain, e.g. [[0,1],[1,2]]. Defaults to None.
-
         Raises:
             ValueError: if inputs are not compatible with each other.
         """
@@ -110,16 +101,7 @@
                 raise ValueError("N has to be a positive integer.")
 
         if integration_domain is not None:
-<<<<<<< HEAD
-            for bounds in integration_domain:
-                if len(bounds) != 2:
-                    raise ValueError(f"{bounds} in {integration_domain} does not specify a valid integration bound.")
-                if bounds[0] > bounds[1]:
-                    raise ValueError(f"{bounds} in {integration_domain} does not specify a valid integration bound.")
-=======
             dim_domain = _check_integration_domain(integration_domain)
             if dim is not None and dim != dim_domain:
                 raise ValueError(
-                    "The dimension of the integration domain must match the passed function dimensionality dim."
-                )
->>>>>>> e0d82657
+                    "The dimension of the integration domain must match the passed function dimensionality dim."