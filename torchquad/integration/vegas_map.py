--- conflicted
+++ resolved
@@ -104,11 +104,7 @@
         return (y * self.N_intervals) - self._get_interval_ID(y)
 
     def accumulate_weight(self, y, f):
-<<<<<<< HEAD
         """Accumulate weights and counts of the map.
-=======
-        """Accumulate weights and counts of the map,
->>>>>>> 82b0ca85
 
         Args:
             y (float): Sampled point.
@@ -120,16 +116,10 @@
             self.weights[i][ID_i] += (f * self.get_Jac(y)) ** 2
             self.counts[i][ID_i] += 1
 
-<<<<<<< HEAD
-    def _smooth_map(self,):
-        """Smooth the weights in the map, EQ 18 - 22.
-        """
-=======
     def _smooth_map(
         self,
     ):
-        """Smooth the weights in the map, EQ 18 - 22"""
->>>>>>> 82b0ca85
+        """Smooth the weights in the map, EQ 18 - 22."""
         # EQ 18
         for i in range(self.dim):
             for i_interval in range(len(self.weights[i])):
@@ -167,29 +157,17 @@
             # EQ 20
             self.delta_weights[dim] = self.summed_weights[dim] / self.N_intervals
 
-<<<<<<< HEAD
-    def _reset_weight(self,):
-        """Resets weights.
-        """
-        self.weights = torch.zeros((self.dim, self.N_intervals))
-        self.counts = torch.zeros((self.dim, self.N_intervals))
-
-    def update_map(self,):
-        """Update the adaptive map, Section II C.
-        """
-=======
     def _reset_weight(
         self,
     ):
-        """Resets weights"""
+        """Resets weights."""
         self.weights = torch.zeros((self.dim, self.N_intervals))
         self.counts = torch.zeros((self.dim, self.N_intervals))
 
     def update_map(
         self,
     ):
-        """Update the adaptive map, Section II C"""
->>>>>>> 82b0ca85
+        """Update the adaptive map, Section II C."""
         self._smooth_map()
 
         # Initialize new locations
