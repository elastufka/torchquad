from autoray import numpy as anp
from autoray import infer_backend
from loguru import logger

from .base_integrator import BaseIntegrator
<<<<<<< HEAD
from .utils import _setup_integration_domain, expand_func_values_and_squeeze_intergal
=======
from .utils import _setup_integration_domain, expand_func_values_and_squeeze_integral
>>>>>>> d3dcaa0d
from .rng import RNG


class MonteCarlo(BaseIntegrator):
    """Monte Carlo integration"""

    def __init__(self):
        super().__init__()

    def integrate(
        self,
        fn,
        dim,
        N=1000,
        integration_domain=None,
        seed=None,
        rng=None,
        backend=None,
    ):
        """Integrates the passed function on the passed domain using vanilla Monte Carlo Integration.

        Args:
            fn (func): The function to integrate over.
            dim (int): Dimensionality of the function to integrate.
            N (int, optional): Number of sample points to use for the integration. Defaults to 1000.
            integration_domain (list or backend tensor, optional): Integration domain, e.g. [[-1,1],[0,1]]. Defaults to [-1,1]^dim. It can also determine the numerical backend.
            seed (int, optional): Random number generation seed to the sampling point creation, only set if provided. Defaults to None.
            rng (RNG, optional): An initialised RNG; this can be used when compiling the function for Tensorflow
            backend (string, optional): Numerical backend. Defaults to integration_domain's backend if it is a tensor and otherwise to the backend from the latest call to set_up_backend or "torch" for backwards compatibility.

        Raises:
            ValueError: If len(integration_domain) != dim

        Returns:
            backend-specific number: Integral value
        """
        self._check_inputs(dim=dim, N=N, integration_domain=integration_domain)
        logger.opt(lazy=True).debug(
            "Monte Carlo integrating a {dim}-dimensional fn with {N} points over {dom}",
            dim=lambda: dim,
            N=lambda: N,
            dom=lambda: integration_domain,
        )
        integration_domain = _setup_integration_domain(dim, integration_domain, backend)
        sample_points = self.calculate_sample_points(N, integration_domain, seed, rng)
        logger.debug("Evaluating integrand")
        function_values, self._nr_of_fevals = self.evaluate_integrand(fn, sample_points)
        return self.calculate_result(function_values, integration_domain)

<<<<<<< HEAD
    @expand_func_values_and_squeeze_intergal
=======
    @expand_func_values_and_squeeze_integral
>>>>>>> d3dcaa0d
    def calculate_result(self, function_values, integration_domain):
        """Calculate an integral result from the function evaluations

        Args:
            function_values (backend tensor): Output of the integrand
            integration_domain (backend tensor): Integration domain

        Returns:
            backend tensor: Quadrature result
        """
        logger.debug("Computing integration domain volume")
        scales = integration_domain[:, 1] - integration_domain[:, 0]
        volume = anp.prod(scales)

        # Integral = V / N * sum(func values)
        N = function_values.shape[0]
        integral = volume * anp.sum(function_values, axis=0) / N
        # NumPy automatically casts to float64 when dividing by N
        if (
            infer_backend(integration_domain) == "numpy"
            and function_values.dtype != integral.dtype
        ):
            integral = integral.astype(function_values.dtype)
        logger.opt(lazy=True).info(
            "Computed integral: {result}", result=lambda: str(integral)
        )
        return integral

    def calculate_sample_points(self, N, integration_domain, seed=None, rng=None):
        """Calculate random points for the integrand evaluation

        Args:
            N (int): Number of points
            integration_domain (backend tensor): Integration domain
            seed (int, optional): Random number generation seed for the sampling point creation, only set if provided. Defaults to None.
            rng (RNG, optional): An initialised RNG; this can be used when compiling the function for Tensorflow

        Returns:
            backend tensor: Sample points
        """
        if rng is None:
            rng = RNG(backend=infer_backend(integration_domain), seed=seed)
        elif seed is not None:
            raise ValueError("seed and rng cannot both be passed")

        logger.debug("Picking random sampling points")
        dim = integration_domain.shape[0]
        domain_starts = integration_domain[:, 0]
        domain_sizes = integration_domain[:, 1] - domain_starts
        # Scale and translate random numbers via broadcasting
        return (
            rng.uniform(size=[N, dim], dtype=domain_sizes.dtype) * domain_sizes
            + domain_starts
        )

    def get_jit_compiled_integrate(
        self, dim, N=1000, integration_domain=None, seed=None, backend=None
    ):
        """Create an integrate function where the performance-relevant steps except the integrand evaluation are JIT compiled.
        Use this method only if the integrand cannot be compiled.
        The compilation happens when the function is executed the first time.
        With PyTorch, return values of different integrands passed to the compiled function must all have the same format, e.g. precision.

        Args:
            dim (int): Dimensionality of the integration domain.
            N (int, optional): Number of sample points to use for the integration. Defaults to 1000.
            integration_domain (list or backend tensor, optional): Integration domain, e.g. [[-1,1],[0,1]]. Defaults to [-1,1]^dim. It can also determine the numerical backend.
            seed (int, optional): Random number generation seed for the sequence of sampling point calculations, only set if provided. The returned integrate function calculates different points in each invocation with and without specified seed. Defaults to None.
            backend (string, optional): Numerical backend. Defaults to integration_domain's backend if it is a tensor and otherwise to the backend from the latest call to set_up_backend or "torch" for backwards compatibility.

        Returns:
            function(fn, integration_domain): JIT compiled integrate function where all parameters except the integrand and domain are fixed
        """
        self._check_inputs(dim=dim, N=N, integration_domain=integration_domain)
        integration_domain = _setup_integration_domain(dim, integration_domain, backend)
        backend = infer_backend(integration_domain)
        # autoray's autojit function does JIT compilation, too.
        # We don't use it here for the following reasons:
        # * The way random number generators have to be included or excluded
        #   from compilation differs between backends.
        # * autojit is not yet included in the latest autoray release
        #   (which is version 0.2.5).
        # * It uses the deprecated experimental_compile argument with Tensorflow.
        # * Additional detach() calls against warnings with PyTorch are not yet
        #   included in autojit.
        if backend == "tensorflow":
            if not hasattr(self, "_tf_jit_calculate_sample_points"):
                import tensorflow as tf

                self._tf_jit_calculate_sample_points = tf.function(
                    self.calculate_sample_points, jit_compile=True
                )
                self._tf_jit_calculate_result = tf.function(
                    self.calculate_result, jit_compile=True
                )
            jit_calculate_sample_points = self._tf_jit_calculate_sample_points
            jit_calculate_result = self._tf_jit_calculate_result
            rng = RNG(backend="tensorflow", seed=seed)

            def compiled_integrate(fn, integration_domain):
                sample_points = jit_calculate_sample_points(
                    N, integration_domain, rng=rng
                )
                function_values, _ = self.evaluate_integrand(fn, sample_points)
                return jit_calculate_result(function_values, integration_domain)

            return compiled_integrate
        elif backend == "jax":
            import jax

            rng = RNG(backend="jax", seed=seed)
            rng_key = rng.jax_get_key()

            @jax.jit
            def jit_calc_sample_points(integration_domain, rng_key):
                rng.jax_set_key(rng_key)
                sample_points = self.calculate_sample_points(
                    N, integration_domain, seed=None, rng=rng
                )
                return sample_points, rng.jax_get_key()

            if not hasattr(self, "_jax_jit_calculate_result"):
                self._jax_jit_calculate_result = jax.jit(
                    self.calculate_result, static_argnames=["dim", "n_per_dim"]
                )

            jit_calculate_result = self._jax_jit_calculate_result

            def compiled_integrate(fn, integration_domain):
                nonlocal rng_key
                sample_points, rng_key = jit_calc_sample_points(
                    integration_domain, rng_key
                )
                function_values, _ = self.evaluate_integrand(fn, sample_points)
                return jit_calculate_result(function_values, integration_domain)

            return compiled_integrate

        elif backend == "torch":
            # Torch requires explicit tracing with example inputs.
            def do_compile(example_integrand):
                import torch

                # Define traceable first and third steps
                def step1(integration_domain):
                    return self.calculate_sample_points(
                        N, integration_domain, seed=seed
                    )

                step3 = self.calculate_result

                # Trace the first step (which is non-deterministic)
                step1 = torch.jit.trace(step1, (integration_domain,), check_trace=False)

                # Get example input for the third step
                sample_points = step1(integration_domain)
                function_values, _ = self.evaluate_integrand(
                    example_integrand, sample_points
                )

                # Trace the third step
                if function_values.requires_grad:
                    # Avoid the warning about a .grad attribute access of a
                    # non-leaf Tensor
                    function_values = function_values.detach()
                    function_values.requires_grad = True
                step3 = torch.jit.trace(step3, (function_values, integration_domain))

                # Define a compiled integrate function
                def compiled_integrate(fn, integration_domain):
                    sample_points = step1(integration_domain)
                    function_values, _ = self.evaluate_integrand(fn, sample_points)
                    return step3(function_values, integration_domain)

                return compiled_integrate

            # Do the compilation when the returned function is executed the
            # first time
            compiled_func = [None]

            def lazy_compiled_integrate(fn, integration_domain):
                if compiled_func[0] is None:
                    compiled_func[0] = do_compile(fn)
                return compiled_func[0](fn, integration_domain)

            return lazy_compiled_integrate

        raise ValueError(f"Compilation not implemented for backend {backend}")<|MERGE_RESOLUTION|>--- conflicted
+++ resolved
@@ -3,11 +3,7 @@
 from loguru import logger
 
 from .base_integrator import BaseIntegrator
-<<<<<<< HEAD
-from .utils import _setup_integration_domain, expand_func_values_and_squeeze_intergal
-=======
 from .utils import _setup_integration_domain, expand_func_values_and_squeeze_integral
->>>>>>> d3dcaa0d
 from .rng import RNG
 
 
@@ -57,11 +53,7 @@
         function_values, self._nr_of_fevals = self.evaluate_integrand(fn, sample_points)
         return self.calculate_result(function_values, integration_domain)
 
-<<<<<<< HEAD
-    @expand_func_values_and_squeeze_intergal
-=======
     @expand_func_values_and_squeeze_integral
->>>>>>> d3dcaa0d
     def calculate_result(self, function_values, integration_domain):
         """Calculate an integral result from the function evaluations
 
