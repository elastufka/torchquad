--- conflicted
+++ resolved
@@ -23,29 +23,18 @@
     integrand_dims = None # What the dimensions of the integrand should be
 
     def __init__(
-<<<<<<< HEAD
         self, expected_result, integration_dim=1, domain=None, is_complex=False, backend=None, integrand_dims=1
-=======
-        self, expected_result, dim=1, domain=None, is_complex=False, backend=None
->>>>>>> db5d7d9e
     ):
         """Initializes domain and stores variables.
 
         Args:
             expected_result (float): Expected integration result.
-<<<<<<< HEAD
             integration_dim (int, optional): Dimensionality of investigated function. Defaults to 1.
             domain (list or backend tensor, optional): Integration domain passed to _setup_integration_domain.
             is_complex (Boolean): If the test function contains complex numbers. Defaults to False.
             backend (string, optional): Numerical backend passed to _setup_integration_domain.
             integrand_dims (Union[int, tuple], optional): Defaults to 1.  Should either be 1 or a tuple.  Determines how the integrand will be evaluated,
             whether once or over a matrix/vector of scaling factors.
-=======
-            dim (int, optional): Dimensionality of investigated function. Defaults to 1.
-            domain (list or backend tensor, optional): Integration domain passed to _setup_integration_domain.
-            is_complex (Boolean): If the test function contains complex numbers. Defaults to False.
-            backend (string, optional): Numerical backend passed to _setup_integration_domain.
->>>>>>> db5d7d9e
         """
         self.integration_dim = integration_dim
         self.expected_result = expected_result
@@ -159,29 +148,19 @@
         domain=None,
         is_complex=False,
         backend=None,
-<<<<<<< HEAD
         integrand_dims=1,
-=======
->>>>>>> db5d7d9e
     ):
         """Creates an n-dimensional, degree-K poylnomial test function.
 
         Args:
             expected_result (backend tensor): Expected result. Required to compute errors.
             coeffs (list, optional): Polynomial coefficients. Are the same for each dim. Defaults to [2].
-<<<<<<< HEAD
             integration_dim (int, optional): Polynomial dimensionality. Defaults to 1.
             domain (list or backend tensor, optional): Integration domain passed to _setup_integration_domain.
             is_complex (Boolean): If the test function contains complex numbers. Defaults to False.
             backend (string, optional): Numerical backend.
             integrand_dims (Union[int, tuple], optional): Defaults to 1.  Should either be 1 or a tuple.  Determines how the integrand will be evaluated,
             whether once or over a matrix/vector of scaling factors.
-=======
-            dim (int, optional): Polynomial dimensionality. Defaults to 1.
-            domain (list or backend tensor, optional): Integration domain passed to _setup_integration_domain.
-            is_complex (Boolean): If the test function contains complex numbers. Defaults to False.
-            backend (string, optional): Numerical backend.
->>>>>>> db5d7d9e
         """
         super().__init__(expected_result, integration_dim, domain, is_complex, backend, integrand_dims)
         if backend == "tensorflow":
@@ -236,28 +215,17 @@
         domain=None,
         is_complex=False,
         backend=None,
-<<<<<<< HEAD
         integrand_dims=1,
-=======
->>>>>>> db5d7d9e
     ):
         """Creates an n-dimensional exponential test function.
 
         Args:
-            expected_result (backend tensor): Expected result. Required to compute errors.
-<<<<<<< HEAD
-            integration_dim (int, optional): Input dimension. Defaults to 1.
+            expected_result (backend tensor): Expected result. Required to compute errors.            integration_dim (int, optional): Input dimension. Defaults to 1.
             domain (list or backend tensor, optional): Integration domain passed to _setup_integration_domain.
             is_complex (Boolean): If the test function contains complex numbers. Defaults to False.
             backend (string, optional): Numerical backend passed to _setup_integration_domain.
             integrand_dims (Union[int, tuple], optional): Defaults to 1.  Should either be 1 or a tuple.  Determines how the integrand will be evaluated,
             whether once or over a matrix/vector of scaling factors.
-=======
-            dim (int, optional): Input dimension. Defaults to 1.
-            domain (list or backend tensor, optional): Integration domain passed to _setup_integration_domain.
-            is_complex (Boolean): If the test function contains complex numbers. Defaults to False.
-            backend (string, optional): Numerical backend passed to _setup_integration_domain.
->>>>>>> db5d7d9e
         """
         super().__init__(expected_result, integration_dim, domain, is_complex, backend, integrand_dims)
         self.f = self._exp
@@ -275,28 +243,17 @@
         domain=None,
         is_complex=False,
         backend=None,
-<<<<<<< HEAD
         integrand_dims=1,
-=======
->>>>>>> db5d7d9e
     ):
         """Creates an n-dimensional sinusoidal test function.
 
         Args:
-            expected_result (backend tensor): Expected result. Required to compute errors.
-<<<<<<< HEAD
-            integration_dim (int, optional): Input dimension. Defaults to 1.
+            expected_result (backend tensor): Expected result. Required to compute errors.            integration_dim (int, optional): Input dimension. Defaults to 1.
             domain (list or backend tensor, optional): Integration domain passed to _setup_integration_domain.
             is_complex (Boolean): If the test function contains complex numbers. Defaults to False.
             backend (string, optional): Numerical backend passed to _setup_integration_domain.
             integrand_dims (Union[int, tuple], optional): Defaults to 1.  Should either be 1 or a tuple.  Determines how the integrand will be evaluated,
             whether once or over a matrix/vector of scaling factors.
-=======
-            dim (int, optional): Input dimension. Defaults to 1.
-            domain (list or backend tensor, optional): Integration domain passed to _setup_integration_domain.
-            is_complex (Boolean): If the test function contains complex numbers. Defaults to False.
-            backend (string, optional): Numerical backend passed to _setup_integration_domain.
->>>>>>> db5d7d9e
         """
         super().__init__(expected_result, integration_dim, domain, is_complex, backend, integrand_dims)
         self.f = self._sinusoid
