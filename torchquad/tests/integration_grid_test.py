--- conflicted
+++ resolved
@@ -52,28 +52,6 @@
 
     # Test 1: N is float, 1-D
     # Test 2: N is int, 3-D
-<<<<<<< HEAD
-    N = 4**3
-    integration_domain = [[0, 2], [-2, 1], [0.5, 1]]
-    grid = IntegrationGrid(N, integration_domain)
-
-    # Test if number of points is correct
-    assert grid._N == int(N ** (1 / len(integration_domain)) + 1e-8)
-    assert len(grid.points) == N
-    for dim in range(len(integration_domain)):
-        domain_width = integration_domain[dim][1] - integration_domain[dim][0]
-        # Test if mesh width is correct
-        assert torch.abs(grid.h[dim] - domain_width / (grid._N - 1)) < eps
-        # Test if all points are inside
-        assert torch.all(grid.points[:, dim] >= integration_domain[dim][0])
-        assert torch.all(grid.points[:, dim] <= integration_domain[dim][1])
-    # print("3-D (int) test: N =", N, ", grid_N = N^(1/3) =", grid._N, ", error:", torch.abs(grid.h[dim] - domain_width / (grid._N - 1)))
-
-    # Test 3: N is float, 3-D
-    N = 4.0**3
-    integration_domain = [[0, 2], [-2, 1], [0.5, 1]]
-    grid = IntegrationGrid(N, integration_domain)
-=======
     # Test 3: N is float, 3-D
     Ns = [10.0, 4**3, 4.0**3]
     domains = [
@@ -85,7 +63,6 @@
         integration_domain = anp.array(dom, dtype=dtype, like=backend)
         grid = IntegrationGrid(N, integration_domain)
         _check_grid_validity(grid, integration_domain, N, eps)
->>>>>>> 32a22f2e
 
 
 test_integration_grid_numpy = setup_test_for_backend(
