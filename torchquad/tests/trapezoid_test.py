import sys

sys.path.append("../")

from integration.trapezoid import Trapezoid
from helper_functions import (
    compute_integration_test_errors,
    setup_test_for_backend,
)


def _run_trapezoid_tests(backend, _precision):
    """Test the integrate function in integration.Trapezoid for the given backend."""

    tp = Trapezoid()

    # 1D Tests
    N = 100000
    errors, funcs = compute_integration_test_errors(
<<<<<<< HEAD
        tp.integrate, {"N": N, "dim": 1}, integration_dim=1, use_complex=True, backend=backend
=======
        tp.integrate,
        {"N": N, "dim": 1},
        integration_dim=1,
        use_complex=True,
        backend=backend,
>>>>>>> d3dcaa0d
    )
    print(f"1D Trapezoid Test passed. N: {N}, backend: {backend}, Errors: {errors}")
    # Polynomials up to degree 1 can be integrated almost exactly with Trapezoid.
    for err, test_function in zip(errors, funcs):
<<<<<<< HEAD
        assert test_function.get_order() > 1 or (err < 2e-11 if test_function.is_integrand_1d else err < 5e-10)
=======
        assert test_function.get_order() > 1 or (
            err < 2e-11 if test_function.is_integrand_1d else err < 5e-10
        )  # errors add up if the integrand is higher dimensional
>>>>>>> d3dcaa0d
    for error in errors:
        assert error < 1e-5

    N = 2  # integration points, here 2 for order check (2 points should lead to almost 0 err for low order polynomials)
    errors, funcs = compute_integration_test_errors(
<<<<<<< HEAD
        tp.integrate, {"N": N, "dim": 1}, integration_dim=1, use_complex=True, backend=backend
=======
        tp.integrate,
        {"N": N, "dim": 1},
        integration_dim=1,
        use_complex=True,
        backend=backend,
>>>>>>> d3dcaa0d
    )
    print(f"1D Trapezoid Test passed. N: {N}, backend: {backend}, Errors: {errors}")
    # All polynomials up to degree = 1 should be 0
    # If this breaks check if test functions in helper_functions changed.
    for err, test_function in zip(errors, funcs):
        assert test_function.get_order() > 1 or err < 1e-15
    for error in errors[:2]:
        assert error < 1e-15

    # 3D Tests
    N = 1000000
    errors, funcs = compute_integration_test_errors(
<<<<<<< HEAD
        tp.integrate, {"N": N, "dim": 3}, integration_dim=3, use_complex=True, backend=backend
    )
    print(f"3D Trapezoid Test passed. N: {N}, backend: {backend}, Errors: {errors}")
    for err, test_function in zip(errors, funcs):
        assert test_function.get_order() > 1 or (err < 1e-12 if test_function.is_integrand_1d else err < 2e-11)
=======
        tp.integrate,
        {"N": N, "dim": 3},
        integration_dim=3,
        use_complex=True,
        backend=backend,
    )
    print(f"3D Trapezoid Test passed. N: {N}, backend: {backend}, Errors: {errors}")
    for err, test_function in zip(errors, funcs):
        assert test_function.get_order() > 1 or (
            err < 1e-12 if test_function.is_integrand_1d else err < 2e-11
        )  # errors add up if the integrand is higher dimensional
>>>>>>> d3dcaa0d
    for error in errors:
        assert error < 6e-3

    # Tensorflow crashes with an Op:StridedSlice UnimplementedError with 10
    # dimensions
    if backend == "tensorflow":
        print("Skipping tensorflow 10D tests")
        return

    # 10D Tests
    N = 10000
    errors, funcs = compute_integration_test_errors(
<<<<<<< HEAD
        tp.integrate, {"N": N, "dim": 10}, integration_dim=10, use_complex=True, backend=backend
=======
        tp.integrate,
        {"N": N, "dim": 10},
        integration_dim=10,
        use_complex=True,
        backend=backend,
>>>>>>> d3dcaa0d
    )
    print(f"10D Trapezoid Test passed. N: {N}, backend: {backend}, Errors: {errors}")
    for err, test_function in zip(errors, funcs):
        assert test_function.get_order() > 1 or err < 1e-11
    for error in errors:
        assert error < 7000


test_integrate_numpy = setup_test_for_backend(_run_trapezoid_tests, "numpy", "float64")
test_integrate_torch = setup_test_for_backend(_run_trapezoid_tests, "torch", "float64")
test_integrate_jax = setup_test_for_backend(_run_trapezoid_tests, "jax", "float64")
test_integrate_tensorflow = setup_test_for_backend(
    _run_trapezoid_tests, "tensorflow", "float64"
)


if __name__ == "__main__":
    # used to run this test individually
    test_integrate_numpy()
    test_integrate_torch()
    test_integrate_jax()
    test_integrate_tensorflow()<|MERGE_RESOLUTION|>--- conflicted
+++ resolved
@@ -17,40 +17,28 @@
     # 1D Tests
     N = 100000
     errors, funcs = compute_integration_test_errors(
-<<<<<<< HEAD
-        tp.integrate, {"N": N, "dim": 1}, integration_dim=1, use_complex=True, backend=backend
-=======
         tp.integrate,
         {"N": N, "dim": 1},
         integration_dim=1,
         use_complex=True,
         backend=backend,
->>>>>>> d3dcaa0d
     )
     print(f"1D Trapezoid Test passed. N: {N}, backend: {backend}, Errors: {errors}")
     # Polynomials up to degree 1 can be integrated almost exactly with Trapezoid.
     for err, test_function in zip(errors, funcs):
-<<<<<<< HEAD
-        assert test_function.get_order() > 1 or (err < 2e-11 if test_function.is_integrand_1d else err < 5e-10)
-=======
         assert test_function.get_order() > 1 or (
             err < 2e-11 if test_function.is_integrand_1d else err < 5e-10
         )  # errors add up if the integrand is higher dimensional
->>>>>>> d3dcaa0d
     for error in errors:
         assert error < 1e-5
 
     N = 2  # integration points, here 2 for order check (2 points should lead to almost 0 err for low order polynomials)
     errors, funcs = compute_integration_test_errors(
-<<<<<<< HEAD
-        tp.integrate, {"N": N, "dim": 1}, integration_dim=1, use_complex=True, backend=backend
-=======
         tp.integrate,
         {"N": N, "dim": 1},
         integration_dim=1,
         use_complex=True,
         backend=backend,
->>>>>>> d3dcaa0d
     )
     print(f"1D Trapezoid Test passed. N: {N}, backend: {backend}, Errors: {errors}")
     # All polynomials up to degree = 1 should be 0
@@ -63,13 +51,6 @@
     # 3D Tests
     N = 1000000
     errors, funcs = compute_integration_test_errors(
-<<<<<<< HEAD
-        tp.integrate, {"N": N, "dim": 3}, integration_dim=3, use_complex=True, backend=backend
-    )
-    print(f"3D Trapezoid Test passed. N: {N}, backend: {backend}, Errors: {errors}")
-    for err, test_function in zip(errors, funcs):
-        assert test_function.get_order() > 1 or (err < 1e-12 if test_function.is_integrand_1d else err < 2e-11)
-=======
         tp.integrate,
         {"N": N, "dim": 3},
         integration_dim=3,
@@ -81,7 +62,6 @@
         assert test_function.get_order() > 1 or (
             err < 1e-12 if test_function.is_integrand_1d else err < 2e-11
         )  # errors add up if the integrand is higher dimensional
->>>>>>> d3dcaa0d
     for error in errors:
         assert error < 6e-3
 
@@ -94,15 +74,11 @@
     # 10D Tests
     N = 10000
     errors, funcs = compute_integration_test_errors(
-<<<<<<< HEAD
-        tp.integrate, {"N": N, "dim": 10}, integration_dim=10, use_complex=True, backend=backend
-=======
         tp.integrate,
         {"N": N, "dim": 10},
         integration_dim=10,
         use_complex=True,
         backend=backend,
->>>>>>> d3dcaa0d
     )
     print(f"10D Trapezoid Test passed. N: {N}, backend: {backend}, Errors: {errors}")
     for err, test_function in zip(errors, funcs):
