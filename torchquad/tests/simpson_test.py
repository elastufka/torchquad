--- conflicted
+++ resolved
@@ -20,65 +20,42 @@
     N = 100001
 
     errors, funcs = compute_integration_test_errors(
-<<<<<<< HEAD
-        simp.integrate, {"N": N, "dim": 1}, integration_dim=1, use_complex=True, backend=backend
-=======
         simp.integrate,
         {"N": N, "dim": 1},
         integration_dim=1,
         use_complex=True,
         backend=backend,
->>>>>>> d3dcaa0d
     )
     print(f"1D Simpson Test passed. N: {N}, backend: {backend}, Errors: {errors}")
     # Polynomials up to degree 3 can be integrated almost exactly with Simpson.
     for err, test_function in zip(errors, funcs):
-<<<<<<< HEAD
-        assert test_function.get_order() > 3 or (err < 3e-11 if test_function.is_integrand_1d else err < 6e-10)
-=======
         assert test_function.get_order() > 3 or (
             err < 3e-11 if test_function.is_integrand_1d else err < 6e-10
         )  # errors add up if the integrand is higher dimensional
->>>>>>> d3dcaa0d
     for error in errors:
         assert error < 1e-7
 
     N = 3  # integration points, here 3 for order check (3 points should lead to almost 0 err for low order polynomials)
     errors, funcs = compute_integration_test_errors(
-<<<<<<< HEAD
-        simp.integrate, {"N": N, "dim": 1}, integration_dim=1, use_complex=True, backend=backend
-=======
         simp.integrate,
         {"N": N, "dim": 1},
         integration_dim=1,
         use_complex=True,
         backend=backend,
->>>>>>> d3dcaa0d
     )
     print(f"1D Simpson Test passed. N: {N}, backend: {backend}, Errors: {errors}")
     # All polynomials up to degree = 3 should be 0
     # If this breaks, check if test functions in helper_functions changed.
     for err, test_function in zip(errors, funcs):
-<<<<<<< HEAD
-        assert test_function.get_order() > 3 or err < (1e-15 if test_function.is_integrand_1d else 1e-14)
-=======
         assert test_function.get_order() > 3 or err < (
             1e-15 if test_function.is_integrand_1d else 1e-14
         )  # errors add up if the integrand is higher dimensional
->>>>>>> d3dcaa0d
 
     # 3D Tests
     N = 1076890  # N = 102.5 per dim (will change to 101 if all works)
     with warnings.catch_warnings():
         warnings.simplefilter("ignore")
         errors, funcs = compute_integration_test_errors(
-<<<<<<< HEAD
-            simp.integrate, {"N": N, "dim": 3}, integration_dim=3, use_complex=True, backend=backend
-        )
-    print(f"3D Simpson Test passed. N: {N}, backend: {backend}, Errors: {errors}")
-    for err, test_function in zip(errors, funcs):
-        assert test_function.get_order() > 3 or err < (1e-12 if test_function.is_integrand_1d else 1e-11)
-=======
             simp.integrate,
             {"N": N, "dim": 3},
             integration_dim=3,
@@ -90,7 +67,6 @@
         assert test_function.get_order() > 3 or err < (
             1e-12 if test_function.is_integrand_1d else 1e-11
         )  # errors add up if the integrand is higher dimensional
->>>>>>> d3dcaa0d
     for error in errors:
         assert error < 5e-6
 
@@ -103,15 +79,11 @@
     # 10D Tests
     N = 3**10
     errors, funcs = compute_integration_test_errors(
-<<<<<<< HEAD
-        simp.integrate, {"N": N, "dim": 10}, integration_dim=10, use_complex=True, backend=backend
-=======
         simp.integrate,
         {"N": N, "dim": 10},
         integration_dim=10,
         use_complex=True,
         backend=backend,
->>>>>>> d3dcaa0d
     )
     print(f"10D Simpson Test passed. N: {N}, backend: {backend}, Errors: {errors}")
     for error in errors:
