--- conflicted
+++ resolved
@@ -60,13 +60,9 @@
     for err, test_function in zip(errors, funcs):
         assert test_function.get_order() > 0 or err == 0.0
     for error, test_function in zip(errors, funcs):
-<<<<<<< HEAD
-        assert (error < 1e-1 if test_function.is_integrand_1d else error < .33) # errors are generally on order of ~4e-2 so times up to 8 of these
-=======
         assert (
             error < 1e-1 if test_function.is_integrand_1d else error < 0.33
         )  # errors add up if the integrand is higher dimensional
->>>>>>> d3dcaa0d
 
     # 10D Tests
     N = 10000
