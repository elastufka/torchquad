--- conflicted
+++ resolved
@@ -9,7 +9,6 @@
 from .integration.simpson import Simpson
 from .integration.boole import Boole
 from .integration.vegas import VEGAS
-from .integration.gaussian import GaussLegendre, GaussJacobi, GaussLaguerre, GaussHermite
 
 from .integration.rng import RNG
 
@@ -29,14 +28,7 @@
     "Simpson",
     "Boole",
     "VEGAS",
-<<<<<<< HEAD
-    "GaussLegendre",
-    "GaussJacobi",
-    "GaussLaguerre",
-    "GaussHermite",
-=======
     "RNG",
->>>>>>> e0d82657
     "plot_convergence",
     "plot_runtime",
     "enable_cuda",
